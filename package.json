--- conflicted
+++ resolved
@@ -1,10 +1,6 @@
 {
   "name": "twitter-archive-reader",
-<<<<<<< HEAD
-  "version": "5.0.1",
-=======
   "version": "5.0.2",
->>>>>>> 0f3f2bef
   "description": "",
   "main": "js/index.js",
   "scripts": {
